/*

Copyright (c) 2016-2017 Jonathan B. Coe

Permission is hereby granted, free of charge, to any person obtaining a copy of
this software and associated documentation files (the "Software"), to deal in
the Software without restriction, including without limitation the rights to
use, copy, modify, merge, publish, distribute, sublicense, and/or sell copies of
the Software, and to permit persons to whom the Software is furnished to do so,
subject to the following conditions:

The above copyright notice and this permission notice shall be included in all
copies or substantial portions of the Software.

THE SOFTWARE IS PROVIDED "AS IS", WITHOUT WARRANTY OF ANY KIND, EXPRESS OR
IMPLIED, INCLUDING BUT NOT LIMITED TO THE WARRANTIES OF MERCHANTABILITY, FITNESS
FOR A PARTICULAR PURPOSE AND NONINFRINGEMENT. IN NO EVENT SHALL THE AUTHORS OR
COPYRIGHT HOLDERS BE LIABLE FOR ANY CLAIM, DAMAGES OR OTHER LIABILITY, WHETHER
IN AN ACTION OF CONTRACT, TORT OR OTHERWISE, ARISING FROM, OUT OF OR IN
CONNECTION WITH THE SOFTWARE OR THE USE OR OTHER DEALINGS IN THE SOFTWARE.

*/

#ifndef JBCOE_POLYMORPHIC_VALUE_H_INCLUDED
#define JBCOE_POLYMORPHIC_VALUE_H_INCLUDED

#include <cassert>
#include <exception>
#include <memory>
#include <type_traits>
#include <typeinfo>

namespace jbcoe
{

  namespace detail
  {

    ////////////////////////////////////////////////////////////////////////////
    // Implementation detail classes
    ////////////////////////////////////////////////////////////////////////////

    template <class T>
    struct default_copy
    {
      T* operator()(const T& t) const
      {
        return new T(t);
      }
    };

    template <class T>
    struct default_delete
    {
      void operator()(const T* t) const
      {
        delete t;
      }
    };

    template <class T>
    struct control_block
    {
      static_assert(!std::is_const<T>::value,"");

      virtual ~control_block() = default;

      virtual std::unique_ptr<control_block> clone() const = 0;

      virtual T* ptr() = 0;
    };

    template <class T, class U = T>
    class direct_control_block : public control_block<T>
    {
      static_assert(!std::is_const<U>::value,"");
      static_assert(!std::is_reference<U>::value, "");
      
      U u_;

    public:
      template <class... Ts>
      explicit direct_control_block(Ts&&... ts) : u_(U(std::forward<Ts>(ts)...))
      {
      }

      std::unique_ptr<control_block<T>> clone() const override
      {
        return std::make_unique<direct_control_block>(*this);
      }

      T* ptr() override
      {
        return &u_;
      }
    };

    template <class T, class U, class C = default_copy<U>,
              class D = default_delete<U>>
    class pointer_control_block : public control_block<T>, public C
    {
      static_assert(!std::is_const<U>::value,"");
      
      std::unique_ptr<U, D> p_;

    public:
      explicit pointer_control_block(U* u, C c = C{}, D d = D{})
          : C(std::move(c)), p_(u, std::move(d))
      {
      }

      explicit pointer_control_block(std::unique_ptr<U, D> p, C c = C{})
          : C(std::move(c)), p_(std::move(p))
      {
      }

      std::unique_ptr<control_block<T>> clone() const override
      {
        assert(p_);
        return std::make_unique<pointer_control_block>(
            C::operator()(*p_), static_cast<const C&>(*this), p_.get_deleter());
      }

      T* ptr() override
      {
        return p_.get();
      }
    };

    template <class T, class U>
    class delegating_control_block : public control_block<T>
    {
      std::unique_ptr<control_block<U>> delegate_;

    public:
      explicit delegating_control_block(std::unique_ptr<control_block<U>> b)
          : delegate_(std::move(b))
      {
      }

      std::unique_ptr<control_block<T>> clone() const override
      {
        return std::make_unique<delegating_control_block>(delegate_->clone());
      }

      T* ptr() override
      {
        return delegate_->ptr();
      }
    };


  } // end namespace detail

  class bad_polymorphic_value_construction : std::exception
  {
    public:
      bad_polymorphic_value_construction() noexcept = default;

      const char* what() const noexcept override
      {
        return "Dynamic and static type mismatch in polymorphic_value "
               "construction";
      }
  };

  template <class T>
  class polymorphic_value;

  template <class T>
  struct is_polymorphic_value : std::false_type
  {
  };

  template <class T>
  struct is_polymorphic_value<polymorphic_value<T>> : std::true_type
  {
  };


  ////////////////////////////////////////////////////////////////////////////////
  // `polymorphic_value` class definition
  ////////////////////////////////////////////////////////////////////////////////

  template <class cqT> // Take a const-qualified T. Control block owns a non-const T. 
  class polymorphic_value
  {
<<<<<<< HEAD
    using T = std::remove_const_t<cqT>;
=======
    static_assert(!std::is_union<T>::value, "");
    static_assert(!std::is_function<T>::value, "");
    static_assert(!std::is_array<T>::value, "");
    static_assert(!std::is_pointer<T>::value, "");
>>>>>>> 9671471a

    template <class U>
    friend class polymorphic_value;

    template <class T_, class... Ts>
    friend polymorphic_value<T_> make_polymorphic_value(Ts&&... ts);

    T* ptr_ = nullptr;
    std::unique_ptr<detail::control_block<T>> cb_;

  public:
    //
    // Destructor
    //

    ~polymorphic_value() = default;


    //
    // Constructors
    //

    polymorphic_value()
    {
    }

    template <class U, class C = detail::default_copy<U>,
              class D = detail::default_delete<U>,
              class V = std::enable_if_t<std::is_convertible<U*, T*>::value>>
    explicit polymorphic_value(U* u, C copier = C{}, D deleter = D{})
    {
      if (!u)
      {
        return;
      }

      if (std::is_same<D, detail::default_delete<U>>::value &&
          std::is_same<C, detail::default_copy<U>>::value &&
          typeid(*u) != typeid(U))
        throw bad_polymorphic_value_construction();

      std::unique_ptr<U, D> p(u, std::move(deleter));

      cb_ = std::make_unique<detail::pointer_control_block<T, U, C, D>>(
          std::move(p), std::move(copier));
      ptr_ = u;
    }


    //
    // Copy-constructors
    //

    polymorphic_value(const polymorphic_value& p)
    {
      if (!p)
      {
        return;
      }
      auto tmp_cb = p.cb_->clone();
      ptr_ = tmp_cb->ptr();
      cb_ = std::move(tmp_cb);
    }

    template <class U,
              class V = std::enable_if_t<
                  !std::is_same<T, U>::value &&
                  std::is_convertible<std::remove_const_t<U>*, T*>::value>>
    polymorphic_value(const polymorphic_value<U>& p)
    {
      if (!p)
      {
        return;
      }
      polymorphic_value<U> tmp(p);
      cb_ = std::make_unique<
          detail::delegating_control_block<T, std::remove_const_t<U>>>(
          std::move(tmp.cb_));     
      ptr_ = cb_ ? cb_->ptr() : nullptr;
    }


    //
    // Move-constructors
    //

    polymorphic_value(polymorphic_value&& p) noexcept
    {
      ptr_ = p.ptr_;
      cb_ = std::move(p.cb_);
      p.ptr_ = nullptr;
    }

    template <class U,
              class V = std::enable_if_t<!std::is_same<T, U>::value &&
                                         std::is_convertible<U*, T*>::value>>
    polymorphic_value(polymorphic_value<U>&& p)
    {
      ptr_ = p.ptr_;
      cb_ = std::make_unique<detail::delegating_control_block<T, U>>(
          std::move(p.cb_));
      p.ptr_ = nullptr;
    }

    //
    // Forwarding constructor
    //

    template <class U, class V = std::enable_if_t<
                           std::is_convertible<std::decay_t<U>*, T*>::value &&
                           !is_polymorphic_value<std::decay_t<U>>::value>>
    polymorphic_value(U&& u)
        : cb_(std::make_unique<
              detail::direct_control_block<T, std::decay_t<U>>>(
              std::forward<U>(u)))
    {
      ptr_ = cb_->ptr();
    }


    //
    // Assignment
    //

    polymorphic_value& operator=(const polymorphic_value& p)
    {
      if (&p == this)
      {
        return *this;
      }

      if (!p)
      {
        cb_.reset();
        ptr_ = nullptr;
        return *this;
      }

      auto tmp_cb = p.cb_->clone();
      ptr_ = tmp_cb->ptr();
      cb_ = std::move(tmp_cb);
      return *this;
    }

    template <class U,
              class V = std::enable_if_t<
                  !std::is_same<T, U>::value &&
                  std::is_convertible<std::remove_const_t<U>*, T*>::value>>
    polymorphic_value& operator=(const polymorphic_value<U>& p)
    {
      if (!p)
      {
        return *this;
      }
      polymorphic_value<U> tmp(p);
      cb_ = std::make_unique<
          detail::delegating_control_block<T, std::remove_const_t<U>>>(
          std::move(tmp.cb_));
      ptr_ = cb_ ? cb_->ptr() : nullptr;
      return *this;
    }


    //
    // Move-assignment
    //

    polymorphic_value& operator=(polymorphic_value&& p) noexcept
    {
      if (&p == this)
      {
        return *this;
      }

      cb_ = std::move(p.cb_);
      ptr_ = p.ptr_;
      p.ptr_ = nullptr;
      return *this;
    }

    template <class U,
              class V = std::enable_if_t<!std::is_same<T, U>::value &&
                                         std::is_convertible<U*, T*>::value>>
    polymorphic_value& operator=(polymorphic_value<U>&& p)
    {
      cb_ = std::make_unique<detail::delegating_control_block<T, U>>(
          std::move(p.cb_));
      ptr_ = p.ptr_;
      p.ptr_ = nullptr;
      return *this;
    }

    //
    // Forwarding assignment
    //

    template <class U,
              class V = std::enable_if_t<std::is_convertible<std::decay_t<U>*, T*>::value &&
                                         !is_polymorphic_value<std::decay_t<U>>::value>>
    polymorphic_value& operator=(U&& u)
    {
      polymorphic_value tmp(std::forward<U>(u));
      *this = std::move(tmp);
      return *this;
    }


    //
    // Modifiers
    //

    void swap(polymorphic_value& p) noexcept
    {
      using std::swap;
      swap(ptr_, p.ptr_);
      swap(cb_, p.cb_);
    }


    //
    // Observers
    //

    explicit operator bool() const
    {
      return (bool)cb_;
    }

    const T* operator->() const
    {
      assert(ptr_);
      return ptr_;
    }

    const T& value() const
    {
      assert(*this);
      return *ptr_;
    }

    const T& operator*() const
    {
      assert(*this);
      return *ptr_;
    }

    T* operator->()
    {
      assert(*this);
      return ptr_;
    }

    T& value()
    {
      assert(*this);
      return *ptr_;
    }

    T& operator*()
    {
      assert(*this);
      return *ptr_;
    }
  };

  //
  // polymorphic_value creation
  //
  template <class T, class... Ts>
  polymorphic_value<T> make_polymorphic_value(Ts&&... ts)
  {
    polymorphic_value<T> p;
    p.cb_ = std::make_unique<detail::direct_control_block<T>>(
        std::forward<Ts>(ts)...);
    p.ptr_ = p.cb_->ptr();
    return std::move(p);
  }

  //
  // non-member swap
  //
  template <class T>
  void swap(polymorphic_value<T>& t, polymorphic_value<T>& u) noexcept
  {
    t.swap(u);
  }

} // end namespace jbcoe

#endif<|MERGE_RESOLUTION|>--- conflicted
+++ resolved
@@ -185,14 +185,12 @@
   template <class cqT> // Take a const-qualified T. Control block owns a non-const T. 
   class polymorphic_value
   {
-<<<<<<< HEAD
     using T = std::remove_const_t<cqT>;
-=======
+
     static_assert(!std::is_union<T>::value, "");
     static_assert(!std::is_function<T>::value, "");
     static_assert(!std::is_array<T>::value, "");
     static_assert(!std::is_pointer<T>::value, "");
->>>>>>> 9671471a
 
     template <class U>
     friend class polymorphic_value;
