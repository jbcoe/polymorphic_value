workspace(name = "polymorphic")

load("@bazel_tools//tools/build_defs/repo:http.bzl", "http_archive")

http_archive(
    name = "bazel_skylib",
    sha256 = "b8a1527901774180afc798aeb28c4634bdccf19c4d98e7bdd1ce79d1fe9aaad7",
    urls = [
        "https://mirror.bazel.build/github.com/bazelbuild/bazel-skylib/releases/download/1.4.1/bazel-skylib-1.4.1.tar.gz",
        "https://github.com/bazelbuild/bazel-skylib/releases/download/1.4.1/bazel-skylib-1.4.1.tar.gz",
    ],
)

http_archive(
    name = "catch2",
<<<<<<< HEAD
    strip_prefix = "Catch2-2.13.10",
    urls = ["https://github.com/catchorg/Catch2/archive/v2.13.10.tar.gz"],
=======
    strip_prefix = "Catch2-3.3.2",
    urls = ["https://github.com/catchorg/Catch2/archive/refs/tags/v3.3.2.tar.gz"],
>>>>>>> 44ff0e85
)<|MERGE_RESOLUTION|>--- conflicted
+++ resolved
@@ -13,11 +13,6 @@
 
 http_archive(
     name = "catch2",
-<<<<<<< HEAD
-    strip_prefix = "Catch2-2.13.10",
-    urls = ["https://github.com/catchorg/Catch2/archive/v2.13.10.tar.gz"],
-=======
     strip_prefix = "Catch2-3.3.2",
     urls = ["https://github.com/catchorg/Catch2/archive/refs/tags/v3.3.2.tar.gz"],
->>>>>>> 44ff0e85
 )