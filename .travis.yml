--- conflicted
+++ resolved
@@ -17,7 +17,6 @@
 
 matrix:
   include:
-<<<<<<< HEAD
     - <<: *linux
       env: CONAN_GCC_VERSIONS=9 CONAN_ARCHS=armv7hf CONAN_DOCKER_IMAGE=conanio/gcc9-armv7hf
     - <<: *linux
@@ -68,165 +67,6 @@
 
 script:
   - ./.travis/run.sh
-=======
-
-    ##########################################################################
-    # Clang on OSX
-    # Travis seems to take longer to start OSX instances,
-    # so leave this first for the overall build to be faster
-    ##########################################################################
-
-#   # XCode 8.3
-#   - env: COMPILER=clang++ BUILD_TYPE=Debug 
-#     os: osx
-#     osx_image: xcode8.3
-#     compiler: clang
-
-#   # XCode 9.1
-#   - env: COMPILER=clang++ BUILD_TYPE=Debug 
-#     os: osx
-#     osx_image: xcode9.1
-#     compiler: clang
-
-    ##########################################################################
-    # Clang on Linux
-    ##########################################################################
-
-    # Clang 4.0
-    - env: COMPILER=clang++-4.0 BUILD_TYPE=Debug COVERAGE=1
-      addons: &clang40
-        apt:
-          packages:
-            - clang-4.0
-            - g++-5
-          sources:
-            - ubuntu-toolchain-r-test
-            - llvm-toolchain-trusty-4.0
-
-    # Clang 5.0
-    - env: COMPILER=clang++-5.0 BUILD_TYPE=Debug COVERAGE=1
-      addons: &clang50
-        apt:
-          packages:
-            - clang-5.0
-            - g++-7
-          sources:
-            - ubuntu-toolchain-r-test
-            - llvm-toolchain-trusty-5.0
-            - sourceline: 'deb http://apt.llvm.org/trusty/ llvm-toolchain-trusty-5.0 main'
-              key_url: 'https://apt.llvm.org/llvm-snapshot.gpg.key'
-
-    # Clang 6.0
-    - env: COMPILER=clang++-6.0 BUILD_TYPE=Debug COVERAGE=1
-      addons: &clang60
-        apt:
-          packages:
-            - clang-6.0
-            - g++-7
-          sources:
-            - ubuntu-toolchain-r-test
-            - llvm-toolchain-trusty-6.0
-            - sourceline: 'deb http://apt.llvm.org/trusty/ llvm-toolchain-trusty-6.0 main'
-              key_url: 'https://apt.llvm.org/llvm-snapshot.gpg.key'
-
-    ##########################################################################
-    # GCC on Linux
-    ##########################################################################
-
-    # GCC 5
-    - env: COMPILER=g++-5 BUILD_TYPE=Debug COVERAGE=1
-      addons: &gcc5
-        apt:
-          packages: g++-5
-          sources:
-            - ubuntu-toolchain-r-test
-
-    # GCC 6
-    - env: COMPILER=g++-6 BUILD_TYPE=Debug COVERAGE=1
-      addons: &gcc6
-        apt:
-          packages: g++-6
-          sources:
-            - ubuntu-toolchain-r-test
-
-    # GCC 7
-    - env: COMPILER=g++-7 BUILD_TYPE=Debug COVERAGE=1
-      addons: &gcc7
-        apt:
-          packages: g++-7
-          sources:
-            - ubuntu-toolchain-r-test
-
-# Added following instructions from https://docs.travis-ci.com/user/installing-dependencies#Installing-Packages-with-the-APT-Addon
-before_install:
-  - sudo add-apt-repository ppa:ubuntu-toolchain-r/test -y
-  - sudo apt-get update -q
-  - sudo apt-get install gcc-4.8 -y
-
-install:
-  # Set the ${CXX} variable properly
-  - export CXX=${COMPILER}
-  - ${CXX} --version
-
-  # Dependencies required by the CI are installed in ${TRAVIS_BUILD_DIR}/deps/
-  - DEPS_DIR="${TRAVIS_BUILD_DIR}/deps"
-  - mkdir -p "${DEPS_DIR}"
-  - cd "${DEPS_DIR}"
-
-  # Travis machines have 2 cores
-  - JOBS=2
-
-  ############################################################################
-  # Install a recent CMake (unless already installed on OS X)
-  ############################################################################
-  - CMAKE_VERSION=3.15.4
-  - |
-    if [[ "${TRAVIS_OS_NAME}" == "linux" ]]; then
-      CMAKE_URL="https://cmake.org/files/v${CMAKE_VERSION%.[0-9]}/cmake-${CMAKE_VERSION}-Linux-x86_64.tar.gz"
-      mkdir cmake && travis_retry wget --no-check-certificate -O - ${CMAKE_URL} | tar --strip-components=1 -xz -C cmake
-      export PATH=${DEPS_DIR}/cmake/bin:${PATH}
-    else
-      which cmake || brew install cmake || brew upgrade cmake
-    fi
-  - cmake --version
-
-  ############################################################################
-  # [linux]: Install the right version of libc++
-  ############################################################################
-  - |
-    LLVM_INSTALL=${DEPS_DIR}/llvm/install
-    # if in linux and compiler clang and llvm not installed
-    if [[ "${TRAVIS_OS_NAME}" == "linux" && "${CXX%%+*}" == "clang" && -n "$(ls -A ${LLVM_INSTALL})" ]]; then
-      if   [[ "${CXX}" == "clang++-3.6" ]]; then LLVM_VERSION="3.6.2";
-      elif [[ "${CXX}" == "clang++-3.7" ]]; then LLVM_VERSION="3.7.1";
-      elif [[ "${CXX}" == "clang++-3.8" ]]; then LLVM_VERSION="3.8.1";
-      elif [[ "${CXX}" == "clang++-3.9" ]]; then LLVM_VERSION="3.9.1";
-      fi
-      LLVM_URL="http://llvm.org/releases/${LLVM_VERSION}/llvm-${LLVM_VERSION}.src.tar.xz"
-      LIBCXX_URL="http://llvm.org/releases/${LLVM_VERSION}/libcxx-${LLVM_VERSION}.src.tar.xz"
-      LIBCXXABI_URL="http://llvm.org/releases/${LLVM_VERSION}/libcxxabi-${LLVM_VERSION}.src.tar.xz"
-      mkdir -p llvm llvm/build llvm/projects/libcxx llvm/projects/libcxxabi
-      travis_retry wget -O - ${LLVM_URL} | tar --strip-components=1 -xJ -C llvm
-      travis_retry wget -O - ${LIBCXX_URL} | tar --strip-components=1 -xJ -C llvm/projects/libcxx
-      travis_retry wget -O - ${LIBCXXABI_URL} | tar --strip-components=1 -xJ -C llvm/projects/libcxxabi
-      (cd llvm/build && cmake .. -DCMAKE_INSTALL_PREFIX=${LLVM_INSTALL})
-      (cd llvm/build/projects/libcxx && make install -j2)
-      (cd llvm/build/projects/libcxxabi && make install -j2)
-      export CXXFLAGS="-isystem ${LLVM_INSTALL}/include/c++/v1"
-      export LDFLAGS="-L ${LLVM_INSTALL}/lib -l c++ -l c++abi"
-      export LD_LIBRARY_PATH="${LD_LIBRARY_PATH}:${LLVM_INSTALL}/lib"
-    fi
-  
-before_script:
-  # have CMake to generate build files
-  - cd "${TRAVIS_BUILD_DIR}"
-  - mkdir build && cd build
-  - cmake .. -DCMAKE_BUILD_TYPE=$BUILD_TYPE -DENABLE_CODE_COVERAGE=$COVERAGE
-
-script:
-  # build and run tests
-  - cmake --build . -- -j${JOBS}
-  - ctest --output-on-failure -j${JOBS}
   # Waiting for the following issue to be fixed before Mac OS X support can be enabled: https://github.com/RWTH-HPC/CMake-codecov/pull/15
   - |
     if [[ "${TRAVIS_OS_NAME}" == "linux" ]] && [[ "${COVERAGE}" == "1" ]]; then
@@ -234,4 +74,3 @@
       cmake --build . --target lcov
       bash <(curl -s https://codecov.io/bash) -X gcov || echo "Codecov did not collect coverage reports"
     fi
->>>>>>> f43dacfa
