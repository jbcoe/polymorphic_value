cmake_minimum_required(VERSION 3.14)
cmake_policy(SET CMP0127 NEW)

if(NOT DEFINED PROJECT_NAME)
  set(POLYMORPHIC_IS_NOT_SUBPROJECT ON)
endif()

set(POLYMORPHIC_VERSION 1.3.0) # Revision 3, see paper p0201r3

project(polymorphic LANGUAGES CXX  VERSION ${POLYMORPHIC_VERSION})

if(EXISTS ${CMAKE_BINARY_DIR}/conanbuildinfo.cmake)
    include(${CMAKE_BINARY_DIR}/conanbuildinfo.cmake)
    conan_basic_setup(TARGETS)
endif()

option(ENABLE_SANITIZERS "Enable Address Sanitizer and Undefined Behaviour Sanitizer if available" OFF)
option(ENABLE_CODE_COVERAGE "Enable code coverage if available (Mac OS X currently not supported)" OFF)

include(CTest)
include(FetchContent)
include(GNUInstallDirs)
include(CMakePackageConfigHelpers)

add_subdirectory(documentation)

add_library(polymorphic INTERFACE)
target_include_directories(polymorphic
    INTERFACE
        $<BUILD_INTERFACE:${CMAKE_CURRENT_SOURCE_DIR}>
        $<INSTALL_INTERFACE:${CMAKE_INSTALL_INCLUDEDIR}>
)

target_sources(polymorphic
    INTERFACE
        $<BUILD_INTERFACE:${CMAKE_CURRENT_SOURCE_DIR}/polymorphic.h>
        # Only include natvis files in Visual Studio
        $<BUILD_INTERFACE:$<$<CXX_COMPILER_ID:MSVC>:${CMAKE_CURRENT_SOURCE_DIR}/polymorphic.natvis>>
        $<INSTALL_INTERFACE:$<$<CXX_COMPILER_ID:MSVC>:$<INSTALL_PREFIX>/${CMAKE_INSTALL_INCLUDEDIR}/polymorphic.natvis>>
)

target_compile_features(polymorphic
    INTERFACE
        cxx_std_17
)

# namespaced alias for users depending on polymorphic as a sub-project.
add_library(polymorphic::polymorphic ALIAS polymorphic)

if(POLYMORPHIC_IS_NOT_SUBPROJECT)

    if (${BUILD_TESTING})
        FetchContent_Declare(
            catch2
            GIT_REPOSITORY https://github.com/catchorg/Catch2.git
<<<<<<< HEAD
            GIT_TAG v2.13.10
=======
            GIT_TAG v3.3.2
>>>>>>> 44ff0e85
        )

        FetchContent_GetProperties(catch2)
        if(NOT catch2_POPULATED)
            FetchContent_Populate(catch2)
            add_subdirectory(${catch2_SOURCE_DIR} ${catch2_BINARY_DIR})
        endif()

        add_executable(polymorphic_test polymorphic_test.cpp)
        target_link_libraries(polymorphic_test
            PRIVATE
<<<<<<< HEAD
                polymorphic::polymorphic
                Catch2::Catch2
=======
                polymorphic_value::polymorphic_value
                Catch2::Catch2WithMain
>>>>>>> 44ff0e85
        )

        target_compile_options(polymorphic_test
            PRIVATE
                $<$<CXX_COMPILER_ID:MSVC>:/EHsc>
                $<$<OR:$<CXX_COMPILER_ID:GNU>,$<CXX_COMPILER_ID:Clang>>:-Werror;-Wall;-Wno-self-assign-overloaded;-Wno-unknown-warning-option>
        )

        set_target_properties(polymorphic_test PROPERTIES
            CXX_STANDARD 14
            CXX_STANDARD_REQUIRED YES
            CXX_EXTENSIONS NO
        )

        if (ENABLE_SANITIZERS)
            set(SANITIZER_FLAGS_ASAN "-fsanitize=address -fno-omit-frame-pointer")
            set(SANITIZER_FLAGS_UBSAN "-fsanitize=undefined")

            include(CheckCXXCompilerFlag)
            check_cxx_compiler_flag("${SANITIZER_FLAGS_ASAN}" COMPILER_SUPPORTS_ASAN)
            check_cxx_compiler_flag("${SANITIZER_FLAGS_UBSAN}" COMPILER_SUPPORTS_UBSAN)

            if (COMPILER_SUPPORTS_ASAN)
                add_library(asan INTERFACE IMPORTED)
                set_target_properties(asan PROPERTIES
                    INTERFACE_COMPILE_OPTIONS "${SANITIZER_FLAGS_ASAN}"
                    INTERFACE_LINK_OPTIONS "${SANITIZER_FLAGS_ASAN}"
                )
                target_link_libraries(polymorphic_test
                    PRIVATE
                         asan
                )
            endif(COMPILER_SUPPORTS_ASAN)

            if (COMPILER_SUPPORTS_UBSAN)
                add_library(ubsan INTERFACE IMPORTED)
                set_target_properties(ubsan PROPERTIES
                    INTERFACE_COMPILE_OPTIONS "${SANITIZER_FLAGS_UBSAN}"
                    INTERFACE_LINK_OPTIONS "${SANITIZER_FLAGS_UBSAN}"
                )
                target_link_libraries(polymorphic_test
                    PRIVATE
                         ubsan
                )
            endif(COMPILER_SUPPORTS_UBSAN)
        endif(ENABLE_SANITIZERS)

        enable_testing()
        add_test(
            NAME polymorphic_test
            COMMAND polymorphic_test
            WORKING_DIRECTORY ${CMAKE_RUNTIME_OUTPUT_DIRECTORY}
        )

        list(APPEND CMAKE_MODULE_PATH ${catch2_SOURCE_DIR}/contrib)
        include(Catch)
        catch_discover_tests(polymorphic_test)
    endif(${BUILD_TESTING})

    if (APPLE)
        SET(ENABLE_CODE_COVERAGE OFF CACHE BOOL "Ensure code coverage is switched off for Mac OS until the code coverage library addresses the AppleClang issue" FORCE)
    endif()

    if (ENABLE_CODE_COVERAGE)
        include(FetchContent)
        FetchContent_Declare(
            codecoverage
            GIT_REPOSITORY https://github.com/RWTH-HPC/CMake-codecov.git
        )

        FetchContent_GetProperties(codecoverage)
        if(NOT codecoverage_POPULATED)
            FetchContent_Populate(codecoverage)
            list(APPEND CMAKE_MODULE_PATH ${codecoverage_SOURCE_DIR}/cmake)
        endif()

        set(ENABLE_COVERAGE ON CACHE BOOL "Enable coverage build." FORCE)
        find_package(codecov)
        add_coverage(polymorphic_test)
        list(APPEND LCOV_REMOVE_PATTERNS "'/usr/*'")
        coverage_evaluate()
    endif()

    install(
        FILES
            "${CMAKE_CURRENT_SOURCE_DIR}/polymorphic.h"
            "${CMAKE_CURRENT_SOURCE_DIR}/polymorphic.natvis"
        DESTINATION
            ${CMAKE_INSTALL_INCLUDEDIR}
    )

    install(
        FILES
            "${CMAKE_CURRENT_SOURCE_DIR}/LICENSE.txt"
        DESTINATION
            "${CMAKE_INSTALL_DATAROOTDIR}/licenses/polymorphic"
    )

    install(
        TARGETS polymorphic
        EXPORT polymorphic-target
        LIBRARY DESTINATION ${CMAKE_INSTALL_LIBDIR}
        ARCHIVE DESTINATION ${CMAKE_INSTALL_LIBDIR}
        RUNTIME DESTINATION ${CMAKE_INSTALL_BINDIR}
    )

    install(
        EXPORT polymorphic-target
        NAMESPACE polymorphic::
        DESTINATION "${CMAKE_INSTALL_LIBDIR}/cmake/polymorphic"
    )

    configure_package_config_file(
        ${CMAKE_CURRENT_LIST_DIR}/polymorphic-config.cmake.in
        ${CMAKE_CURRENT_BINARY_DIR}/polymorphic-config.cmake
        INSTALL_DESTINATION
            "${CMAKE_INSTALL_LIBDIR}/cmake/polymorphic"
    )

    write_basic_package_version_file(
        ${CMAKE_CURRENT_BINARY_DIR}/polymorphic-version.cmake
        VERSION ${POLYMORPHIC_VERSION}
        COMPATIBILITY SameMajorVersion
        ARCH_INDEPENDENT
    )

    install(
        FILES
            ${CMAKE_CURRENT_BINARY_DIR}/polymorphic-config.cmake
            ${CMAKE_CURRENT_BINARY_DIR}/polymorphic-version.cmake
        DESTINATION
            "${CMAKE_INSTALL_LIBDIR}/cmake/polymorphic"
    )
endif(POLYMORPHIC_IS_NOT_SUBPROJECT)
<|MERGE_RESOLUTION|>--- conflicted
+++ resolved
@@ -53,14 +53,14 @@
         FetchContent_Declare(
             catch2
             GIT_REPOSITORY https://github.com/catchorg/Catch2.git
-<<<<<<< HEAD
-            GIT_TAG v2.13.10
-=======
             GIT_TAG v3.3.2
->>>>>>> 44ff0e85
-        )
-
-        FetchContent_GetProperties(catch2)
+        )
+
+        # TODO(Avoid gloablly setting C++ standard) Force C++17 for Catchv2
+        # Fix for: https://stackoverflow.com/questions/66227246/catch2-undefined-reference-to-catchstringmaker
+        set(CMAKE_CXX_STANDARD 17)
+
+       FetchContent_GetProperties(catch2)
         if(NOT catch2_POPULATED)
             FetchContent_Populate(catch2)
             add_subdirectory(${catch2_SOURCE_DIR} ${catch2_BINARY_DIR})
@@ -69,13 +69,8 @@
         add_executable(polymorphic_test polymorphic_test.cpp)
         target_link_libraries(polymorphic_test
             PRIVATE
-<<<<<<< HEAD
                 polymorphic::polymorphic
-                Catch2::Catch2
-=======
-                polymorphic_value::polymorphic_value
                 Catch2::Catch2WithMain
->>>>>>> 44ff0e85
         )
 
         target_compile_options(polymorphic_test
